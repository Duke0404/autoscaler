/*
Copyright 2024 The Kubernetes Authors.

Licensed under the Apache License, Version 2.0 (the "License");
you may not use this file except in compliance with the License.
You may obtain a copy of the License at

    http://www.apache.org/licenses/LICENSE-2.0

Unless required by applicable law or agreed to in writing, software
distributed under the License is distributed on an "AS IS" BASIS,
WITHOUT WARRANTIES OR CONDITIONS OF ANY KIND, either express or implied.
See the License for the specific language governing permissions and
limitations under the License.
*/

package orchestrator

import (
	"context"
	"fmt"
	"testing"
	"time"

	"github.com/stretchr/testify/assert"
	appsv1 "k8s.io/api/apps/v1"
	apiv1 "k8s.io/api/core/v1"
	metav1 "k8s.io/apimachinery/pkg/apis/meta/v1"
	"k8s.io/autoscaler/cluster-autoscaler/apis/provisioningrequest/autoscaling.x-k8s.io/v1"
	testprovider "k8s.io/autoscaler/cluster-autoscaler/cloudprovider/test"
	"k8s.io/autoscaler/cluster-autoscaler/clusterstate"
	"k8s.io/autoscaler/cluster-autoscaler/config"
	. "k8s.io/autoscaler/cluster-autoscaler/core/test"
	"k8s.io/autoscaler/cluster-autoscaler/estimator"
	"k8s.io/autoscaler/cluster-autoscaler/processors/nodegroupconfig"
	"k8s.io/autoscaler/cluster-autoscaler/processors/nodeinfosprovider"
	"k8s.io/autoscaler/cluster-autoscaler/processors/status"
	"k8s.io/autoscaler/cluster-autoscaler/provisioningrequest/besteffortatomic"
	"k8s.io/autoscaler/cluster-autoscaler/provisioningrequest/checkcapacity"
	"k8s.io/autoscaler/cluster-autoscaler/provisioningrequest/pods"
	"k8s.io/autoscaler/cluster-autoscaler/provisioningrequest/provreqclient"
	"k8s.io/autoscaler/cluster-autoscaler/provisioningrequest/provreqwrapper"
	"k8s.io/autoscaler/cluster-autoscaler/simulator/clustersnapshot"
	kube_util "k8s.io/autoscaler/cluster-autoscaler/utils/kubernetes"
	"k8s.io/autoscaler/cluster-autoscaler/utils/taints"
	. "k8s.io/autoscaler/cluster-autoscaler/utils/test"
	"k8s.io/autoscaler/cluster-autoscaler/utils/units"
	"k8s.io/client-go/kubernetes/fake"
	schedulerframework "k8s.io/kubernetes/pkg/scheduler/framework"
)

func TestScaleUp(t *testing.T) {
	// Set up a cluster with 200 nodes:
	// - 100 nodes with high cpu, low memory in autoscaled group with max 150
	// - 100 nodes with high memory, low cpu not in autoscaled group
	now := time.Now()
	allNodes := []*apiv1.Node{}
	for i := 0; i < 100; i++ {
		name := fmt.Sprintf("test-cpu-node-%d", i)
		node := BuildTestNode(name, 100, 10)
		SetNodeReadyState(node, true, now.Add(-2*time.Minute))
		allNodes = append(allNodes, node)
	}
	for i := 0; i < 100; i++ {
		name := fmt.Sprintf("test-mem-node-%d", i)
		node := BuildTestNode(name, 1, 1000)
		SetNodeReadyState(node, true, now.Add(-2*time.Minute))
		allNodes = append(allNodes, node)
	}

	// Active check capacity requests.
	newCheckCapacityCpuProvReq := provreqwrapper.BuildValidTestProvisioningRequestFromOptions(
		provreqwrapper.TestProvReqOptions{
			Name:     "newCheckCapacityCpuProvReq",
			CPU:      "5m",
			Memory:   "5",
			PodCount: int32(100),
			Class:    v1.ProvisioningClassCheckCapacity,
		})

	newCheckCapacityMemProvReq := provreqwrapper.BuildValidTestProvisioningRequestFromOptions(
		provreqwrapper.TestProvReqOptions{
			Name:     "newCheckCapacityMemProvReq",
			CPU:      "1m",
			Memory:   "100",
			PodCount: int32(100),
			Class:    v1.ProvisioningClassCheckCapacity,
		})

	// Active atomic scale up requests.
	atomicScaleUpProvReq := provreqwrapper.BuildValidTestProvisioningRequestFromOptions(
		provreqwrapper.TestProvReqOptions{
			Name:     "atomicScaleUpProvReq",
			CPU:      "5m",
			Memory:   "5",
			PodCount: int32(5),
			Class:    v1.ProvisioningClassBestEffortAtomicScaleUp,
		})
	largeAtomicScaleUpProvReq := provreqwrapper.BuildValidTestProvisioningRequestFromOptions(
		provreqwrapper.TestProvReqOptions{
			Name:     "largeAtomicScaleUpProvReq",
			CPU:      "1m",
			Memory:   "100",
			PodCount: int32(100),
			Class:    v1.ProvisioningClassBestEffortAtomicScaleUp,
		})
	impossibleAtomicScaleUpReq := provreqwrapper.BuildValidTestProvisioningRequestFromOptions(
		provreqwrapper.TestProvReqOptions{
			Name:     "impossibleAtomicScaleUpRequest",
			CPU:      "1m",
			Memory:   "1",
			PodCount: int32(5001),
			Class:    v1.ProvisioningClassBestEffortAtomicScaleUp,
		})
	possibleAtomicScaleUpReq := provreqwrapper.BuildValidTestProvisioningRequestFromOptions(
		provreqwrapper.TestProvReqOptions{
			Name:     "possibleAtomicScaleUpReq",
			CPU:      "100m",
			Memory:   "1",
			PodCount: int32(120),
			Class:    v1.ProvisioningClassBestEffortAtomicScaleUp,
		})
	autoprovisioningAtomicScaleUpReq := provreqwrapper.BuildValidTestProvisioningRequestFromOptions(
		provreqwrapper.TestProvReqOptions{
			Name:     "autoprovisioningAtomicScaleUpReq",
			CPU:      "100m",
			Memory:   "100",
			PodCount: int32(5),
			Class:    v1.ProvisioningClassBestEffortAtomicScaleUp,
		})

	// Already provisioned provisioning request - capacity should be booked before processing a new request.
	// Books 20 out of 100 high-memory nodes.
	bookedCapacityProvReq := provreqwrapper.BuildValidTestProvisioningRequestFromOptions(
		provreqwrapper.TestProvReqOptions{
			Name:     "bookedCapacityProvReq",
			CPU:      "1m",
			Memory:   "200",
			PodCount: int32(100),
			Class:    v1.ProvisioningClassCheckCapacity,
		})
	bookedCapacityProvReq.SetConditions([]metav1.Condition{{Type: v1.Provisioned, Status: metav1.ConditionTrue, LastTransitionTime: metav1.Now()}})

	// Expired provisioning request - should be ignored.
	expiredProvReq := provreqwrapper.BuildValidTestProvisioningRequestFromOptions(
		provreqwrapper.TestProvReqOptions{
			Name:     "expiredProvReq",
			CPU:      "1m",
			Memory:   "200",
			PodCount: int32(100),
			Class:    v1.ProvisioningClassCheckCapacity,
		})
	expiredProvReq.SetConditions([]metav1.Condition{{Type: v1.BookingExpired, Status: metav1.ConditionTrue, LastTransitionTime: metav1.Now()}})

	// Unsupported provisioning request - should be ignored.
	unsupportedProvReq := provreqwrapper.BuildValidTestProvisioningRequestFromOptions(
		provreqwrapper.TestProvReqOptions{
			Name:     "unsupportedProvReq",
			CPU:      "1",
			Memory:   "1",
			PodCount: int32(5),
			Class:    "very much unsupported",
		})

	testCases := []struct {
		name             string
		provReqs         []*provreqwrapper.ProvisioningRequest
		provReqToScaleUp *provreqwrapper.ProvisioningRequest
		scaleUpResult    status.ScaleUpResult
		autoprovisioning bool
		err              bool
	}{
		{
			name:          "no ProvisioningRequests",
			provReqs:      []*provreqwrapper.ProvisioningRequest{},
			scaleUpResult: status.ScaleUpNotTried,
		},
		{
			name:             "one ProvisioningRequest of check capacity class",
			provReqs:         []*provreqwrapper.ProvisioningRequest{newCheckCapacityCpuProvReq},
			provReqToScaleUp: newCheckCapacityCpuProvReq,
			scaleUpResult:    status.ScaleUpSuccessful,
		},
		{
			name:             "one ProvisioningRequest of atomic scale up class",
			provReqs:         []*provreqwrapper.ProvisioningRequest{atomicScaleUpProvReq},
			provReqToScaleUp: atomicScaleUpProvReq,
			scaleUpResult:    status.ScaleUpNotNeeded,
		},
		{
			name:             "capacity is there, check-capacity class",
			provReqs:         []*provreqwrapper.ProvisioningRequest{newCheckCapacityMemProvReq},
			provReqToScaleUp: newCheckCapacityMemProvReq,
			scaleUpResult:    status.ScaleUpSuccessful,
		},
		{
			name:             "unsupported ProvisioningRequest is ignored",
			provReqs:         []*provreqwrapper.ProvisioningRequest{newCheckCapacityCpuProvReq, bookedCapacityProvReq, atomicScaleUpProvReq, unsupportedProvReq},
			provReqToScaleUp: unsupportedProvReq,
			scaleUpResult:    status.ScaleUpNotTried,
		},
		{
			name:             "some capacity is pre-booked, successful capacity check",
			provReqs:         []*provreqwrapper.ProvisioningRequest{newCheckCapacityCpuProvReq, bookedCapacityProvReq, atomicScaleUpProvReq},
			provReqToScaleUp: newCheckCapacityCpuProvReq,
			scaleUpResult:    status.ScaleUpSuccessful,
		},
		{
			name:             "some capacity is pre-booked, atomic scale-up not needed",
			provReqs:         []*provreqwrapper.ProvisioningRequest{bookedCapacityProvReq, atomicScaleUpProvReq},
			provReqToScaleUp: atomicScaleUpProvReq,
			scaleUpResult:    status.ScaleUpNotNeeded,
		},
		{
			name:             "capacity is there, large atomic scale-up request doesn't require scale-up",
			provReqs:         []*provreqwrapper.ProvisioningRequest{largeAtomicScaleUpProvReq},
			provReqToScaleUp: largeAtomicScaleUpProvReq,
			scaleUpResult:    status.ScaleUpNotNeeded,
		},
		{
			name:             "impossible atomic scale-up request doesn't trigger scale-up",
			provReqs:         []*provreqwrapper.ProvisioningRequest{impossibleAtomicScaleUpReq},
			provReqToScaleUp: impossibleAtomicScaleUpReq,
			scaleUpResult:    status.ScaleUpNoOptionsAvailable,
		},
		{
			name:             "possible atomic scale-up request triggers scale-up",
			provReqs:         []*provreqwrapper.ProvisioningRequest{possibleAtomicScaleUpReq},
			provReqToScaleUp: possibleAtomicScaleUpReq,
			scaleUpResult:    status.ScaleUpSuccessful,
		},
		{
			name:             "autoprovisioning atomic scale-up request triggers scale-up",
			provReqs:         []*provreqwrapper.ProvisioningRequest{autoprovisioningAtomicScaleUpReq},
			provReqToScaleUp: autoprovisioningAtomicScaleUpReq,
			autoprovisioning: true,
			scaleUpResult:    status.ScaleUpSuccessful,
		},
	}
	for _, tc := range testCases {
		tc := tc
		allNodes := allNodes
		t.Run(tc.name, func(t *testing.T) {
			t.Parallel()

			prPods, err := pods.PodsForProvisioningRequest(tc.provReqToScaleUp)
			assert.NoError(t, err)

			onScaleUpFunc := func(name string, n int) error {
				if tc.scaleUpResult == status.ScaleUpSuccessful {
					return nil
				}
				return fmt.Errorf("unexpected scale-up of %s by %d", name, n)
			}
			orchestrator, nodeInfos := setupTest(t, allNodes, tc.provReqs, onScaleUpFunc, tc.autoprovisioning)

<<<<<<< HEAD
			st, err := orchestrator.ScaleUp(prPods, []*apiv1.Node{}, []*v1.DaemonSet{}, nodeInfos, false, false, 0, 0*time.Second, nil, nil)
=======
			st, err := orchestrator.ScaleUp(prPods, []*apiv1.Node{}, []*appsv1.DaemonSet{}, nodeInfos, false)
>>>>>>> 5a220c84
			if !tc.err {
				assert.NoError(t, err)
				if tc.scaleUpResult != st.Result && len(st.PodsRemainUnschedulable) > 0 {
					// We expected all pods to be scheduled, but some remain unschedulable.
					// Let's add the reason groups were rejected to errors. This is useful for debugging.
					t.Errorf("noScaleUpInfo: %#v", st.PodsRemainUnschedulable[0].RejectedNodeGroups)
				}
				assert.Equal(t, tc.scaleUpResult, st.Result)
			} else {
				assert.Error(t, err)
			}
		})
	}
}

func setupTest(t *testing.T, nodes []*apiv1.Node, prs []*provreqwrapper.ProvisioningRequest, onScaleUpFunc func(string, int) error, autoprovisioning bool) (*provReqOrchestrator, map[string]*schedulerframework.NodeInfo) {
	provider := testprovider.NewTestCloudProvider(onScaleUpFunc, nil)
	if autoprovisioning {
		machineTypes := []string{"large-machine"}
		template := BuildTestNode("large-node-template", 100, 100)
		SetNodeReadyState(template, true, time.Now())
		nodeInfoTemplate := schedulerframework.NewNodeInfo()
		nodeInfoTemplate.SetNode(template)
		machineTemplates := map[string]*schedulerframework.NodeInfo{
			"large-machine": nodeInfoTemplate,
		}
		onNodeGroupCreateFunc := func(name string) error { return nil }
		provider = testprovider.NewTestAutoprovisioningCloudProvider(onScaleUpFunc, nil, onNodeGroupCreateFunc, nil, machineTypes, machineTemplates)
	}

	provider.AddNodeGroup("test-cpu", 50, 150, 100)
	for _, n := range nodes[:100] {
		provider.AddNode("test-cpu", n)
	}

	podLister := kube_util.NewTestPodLister(nil)
	listers := kube_util.NewListerRegistry(nil, nil, podLister, nil, nil, nil, nil, nil, nil)
	autoscalingContext, err := NewScaleTestAutoscalingContext(config.AutoscalingOptions{}, &fake.Clientset{}, listers, provider, nil, nil)
	assert.NoError(t, err)

	clustersnapshot.InitializeClusterSnapshotOrDie(t, autoscalingContext.ClusterSnapshot, nodes, nil)
	client := provreqclient.NewFakeProvisioningRequestClient(context.Background(), t, prs...)
	processors := NewTestProcessors(&autoscalingContext)
	if autoprovisioning {
		processors.NodeGroupListProcessor = &MockAutoprovisioningNodeGroupListProcessor{T: t}
		processors.NodeGroupManager = &MockAutoprovisioningNodeGroupManager{T: t, ExtraGroups: 2}
	}

	now := time.Now()
	nodeInfos, err := nodeinfosprovider.NewDefaultTemplateNodeInfoProvider(nil, false).Process(&autoscalingContext, nodes, []*appsv1.DaemonSet{}, taints.TaintConfig{}, now)
	assert.NoError(t, err)

	options := config.AutoscalingOptions{
		EstimatorName:                    estimator.BinpackingEstimatorName,
		MaxCoresTotal:                    config.DefaultMaxClusterCores,
		MaxMemoryTotal:                   config.DefaultMaxClusterMemory * units.GiB,
		MinCoresTotal:                    0,
		MinMemoryTotal:                   0,
		NodeAutoprovisioningEnabled:      autoprovisioning,
		MaxAutoprovisionedNodeGroupCount: 10,
	}
	estimatorBuilder, _ := estimator.NewEstimatorBuilder(
		estimator.BinpackingEstimatorName,
		estimator.NewThresholdBasedEstimationLimiter(nil),
		estimator.NewDecreasingPodOrderer(),
		nil,
	)

	clusterState := clusterstate.NewClusterStateRegistry(provider, clusterstate.ClusterStateRegistryConfig{}, autoscalingContext.LogRecorder, NewBackoff(), nodegroupconfig.NewDefaultNodeGroupConfigProcessor(options.NodeGroupDefaults), processors.AsyncNodeGroupStateChecker)
	clusterState.UpdateNodes(nodes, nodeInfos, now)

	orchestrator := &provReqOrchestrator{
		client:              client,
		provisioningClasses: []ProvisioningClass{checkcapacity.New(client), besteffortatomic.New(client)},
	}
	orchestrator.Initialize(&autoscalingContext, processors, clusterState, estimatorBuilder, taints.TaintConfig{})
	return orchestrator, nodeInfos
}<|MERGE_RESOLUTION|>--- conflicted
+++ resolved
@@ -254,11 +254,7 @@
 			}
 			orchestrator, nodeInfos := setupTest(t, allNodes, tc.provReqs, onScaleUpFunc, tc.autoprovisioning)
 
-<<<<<<< HEAD
-			st, err := orchestrator.ScaleUp(prPods, []*apiv1.Node{}, []*v1.DaemonSet{}, nodeInfos, false, false, 0, 0*time.Second, nil, nil)
-=======
-			st, err := orchestrator.ScaleUp(prPods, []*apiv1.Node{}, []*appsv1.DaemonSet{}, nodeInfos, false)
->>>>>>> 5a220c84
+			st, err := orchestrator.ScaleUp(prPods, []*apiv1.Node{}, []*appsv1.DaemonSet{}, nodeInfos, false, false, 0, 0*time.Second, nil, nil)
 			if !tc.err {
 				assert.NoError(t, err)
 				if tc.scaleUpResult != st.Result && len(st.PodsRemainUnschedulable) > 0 {
