/*
Copyright 2016 The Kubernetes Authors.

Licensed under the Apache License, Version 2.0 (the "License");
you may not use this file except in compliance with the License.
You may obtain a copy of the License at

    http://www.apache.org/licenses/LICENSE-2.0

Unless required by applicable law or agreed to in writing, software
distributed under the License is distributed on an "AS IS" BASIS,
WITHOUT WARRANTIES OR CONDITIONS OF ANY KIND, either express or implied.
See the License for the specific language governing permissions and
limitations under the License.
*/

package main

import (
	ctx "context"
	"flag"
	"fmt"
	"net/http"
	"os"
	"os/signal"
	"strconv"
	"strings"
	"syscall"
	"time"

	"k8s.io/autoscaler/cluster-autoscaler/core/scaledown/actuation"
	"k8s.io/autoscaler/cluster-autoscaler/core/scaleup/orchestrator"
	"k8s.io/autoscaler/cluster-autoscaler/debuggingsnapshot"
	"k8s.io/autoscaler/cluster-autoscaler/loop"
	"k8s.io/autoscaler/cluster-autoscaler/provisioningrequest/besteffortatomic"
	"k8s.io/autoscaler/cluster-autoscaler/provisioningrequest/checkcapacity"
	"k8s.io/autoscaler/cluster-autoscaler/provisioningrequest/provreqclient"
	"k8s.io/autoscaler/cluster-autoscaler/simulator/predicatechecker"
	"k8s.io/autoscaler/cluster-autoscaler/simulator/scheduling"
	kubelet_config "k8s.io/kubernetes/pkg/kubelet/apis/config"

	"github.com/spf13/pflag"

	"k8s.io/apimachinery/pkg/api/meta"
	metav1 "k8s.io/apimachinery/pkg/apis/meta/v1"
	"k8s.io/apiserver/pkg/server/mux"
	"k8s.io/apiserver/pkg/server/routes"
	utilfeature "k8s.io/apiserver/pkg/util/feature"
	"k8s.io/autoscaler/cluster-autoscaler/cloudprovider"
	cloudBuilder "k8s.io/autoscaler/cluster-autoscaler/cloudprovider/builder"
	"k8s.io/autoscaler/cluster-autoscaler/cloudprovider/gce/localssdsize"
	"k8s.io/autoscaler/cluster-autoscaler/config"
	"k8s.io/autoscaler/cluster-autoscaler/core"
	"k8s.io/autoscaler/cluster-autoscaler/core/podlistprocessor"
	"k8s.io/autoscaler/cluster-autoscaler/estimator"
	"k8s.io/autoscaler/cluster-autoscaler/expander"
	"k8s.io/autoscaler/cluster-autoscaler/metrics"
	"k8s.io/autoscaler/cluster-autoscaler/observers/loopstart"
	ca_processors "k8s.io/autoscaler/cluster-autoscaler/processors"
	"k8s.io/autoscaler/cluster-autoscaler/processors/nodegroupset"
	"k8s.io/autoscaler/cluster-autoscaler/processors/nodeinfosprovider"
	"k8s.io/autoscaler/cluster-autoscaler/processors/provreq"
	"k8s.io/autoscaler/cluster-autoscaler/processors/scaledowncandidates"
	"k8s.io/autoscaler/cluster-autoscaler/processors/scaledowncandidates/emptycandidates"
	"k8s.io/autoscaler/cluster-autoscaler/processors/scaledowncandidates/previouscandidates"
	provreqorchestrator "k8s.io/autoscaler/cluster-autoscaler/provisioningrequest/orchestrator"
	"k8s.io/autoscaler/cluster-autoscaler/simulator/clustersnapshot"
	"k8s.io/autoscaler/cluster-autoscaler/simulator/drainability/rules"
	"k8s.io/autoscaler/cluster-autoscaler/simulator/options"
	kube_util "k8s.io/autoscaler/cluster-autoscaler/utils/kubernetes"
	scheduler_util "k8s.io/autoscaler/cluster-autoscaler/utils/scheduler"
	"k8s.io/autoscaler/cluster-autoscaler/utils/units"
	"k8s.io/autoscaler/cluster-autoscaler/version"
	"k8s.io/client-go/informers"
	"k8s.io/client-go/rest"
	"k8s.io/client-go/tools/leaderelection"
	"k8s.io/client-go/tools/leaderelection/resourcelock"
	kube_flag "k8s.io/component-base/cli/flag"
	componentbaseconfig "k8s.io/component-base/config"
	componentopts "k8s.io/component-base/config/options"
	"k8s.io/component-base/logs"
	logsapi "k8s.io/component-base/logs/api/v1"
	_ "k8s.io/component-base/logs/json/register"
	"k8s.io/component-base/metrics/legacyregistry"
	"k8s.io/klog/v2"
	scheduler_config "k8s.io/kubernetes/pkg/scheduler/apis/config"
)

// MultiStringFlag is a flag for passing multiple parameters using same flag
type MultiStringFlag []string

// String returns string representation of the node groups.
func (flag *MultiStringFlag) String() string {
	return "[" + strings.Join(*flag, " ") + "]"
}

// Set adds a new configuration.
func (flag *MultiStringFlag) Set(value string) error {
	*flag = append(*flag, value)
	return nil
}

func multiStringFlag(name string, usage string) *MultiStringFlag {
	value := new(MultiStringFlag)
	flag.Var(value, name, usage)
	return value
}

var (
	resourceName            = flag.String("resource-name", "cluster-autoscaler", "The name of the cluster-autoscaler kubernetes resource for lease locking")
	clusterName             = flag.String("cluster-name", "", "Autoscaled cluster name, if available")
	address                 = flag.String("address", ":8085", "The address to expose prometheus metrics.")
	kubernetes              = flag.String("kubernetes", "", "Kubernetes master location. Leave blank for default")
	kubeConfigFile          = flag.String("kubeconfig", "", "Path to kubeconfig file with authorization and master location information.")
	kubeAPIContentType      = flag.String("kube-api-content-type", "application/vnd.kubernetes.protobuf", "Content type of requests sent to apiserver.")
	kubeClientBurst         = flag.Int("kube-client-burst", rest.DefaultBurst, "Burst value for kubernetes client.")
	kubeClientQPS           = flag.Float64("kube-client-qps", float64(rest.DefaultQPS), "QPS value for kubernetes client.")
	cloudConfig             = flag.String("cloud-config", "", "The path to the cloud provider configuration file.  Empty string for no configuration file.")
	namespace               = flag.String("namespace", "kube-system", "Namespace in which cluster-autoscaler run.")
	enforceNodeGroupMinSize = flag.Bool("enforce-node-group-min-size", false, "Should CA scale up the node group to the configured min size if needed.")
	scaleDownEnabled        = flag.Bool("scale-down-enabled", true, "Should CA scale down the cluster")
	scaleDownUnreadyEnabled = flag.Bool("scale-down-unready-enabled", true, "Should CA scale down unready nodes of the cluster")
	scaleDownDelayAfterAdd  = flag.Duration("scale-down-delay-after-add", 10*time.Minute,
		"How long after scale up that scale down evaluation resumes")
	scaleDownDelayTypeLocal = flag.Bool("scale-down-delay-type-local", false,
		"Should --scale-down-delay-after-* flags be applied locally per nodegroup or globally across all nodegroups")
	scaleDownDelayAfterDelete = flag.Duration("scale-down-delay-after-delete", 0,
		"How long after node deletion that scale down evaluation resumes, defaults to scanInterval")
	scaleDownDelayAfterFailure = flag.Duration("scale-down-delay-after-failure", config.DefaultScaleDownDelayAfterFailure,
		"How long after scale down failure that scale down evaluation resumes")
	scaleDownUnneededTime = flag.Duration("scale-down-unneeded-time", config.DefaultScaleDownUnneededTime,
		"How long a node should be unneeded before it is eligible for scale down")
	scaleDownUnreadyTime = flag.Duration("scale-down-unready-time", config.DefaultScaleDownUnreadyTime,
		"How long an unready node should be unneeded before it is eligible for scale down")
	scaleDownUtilizationThreshold = flag.Float64("scale-down-utilization-threshold", config.DefaultScaleDownUtilizationThreshold,
		"The maximum value between the sum of cpu requests and sum of memory requests of all pods running on the node divided by node's corresponding allocatable resource, below which a node can be considered for scale down")
	scaleDownGpuUtilizationThreshold = flag.Float64("scale-down-gpu-utilization-threshold", config.DefaultScaleDownGpuUtilizationThreshold,
		"Sum of gpu requests of all pods running on the node divided by node's allocatable resource, below which a node can be considered for scale down."+
			"Utilization calculation only cares about gpu resource for accelerator node. cpu and memory utilization will be ignored.")
	scaleDownNonEmptyCandidatesCount = flag.Int("scale-down-non-empty-candidates-count", 30,
		"Maximum number of non empty nodes considered in one iteration as candidates for scale down with drain."+
			"Lower value means better CA responsiveness but possible slower scale down latency."+
			"Higher value can affect CA performance with big clusters (hundreds of nodes)."+
			"Set to non positive value to turn this heuristic off - CA will not limit the number of nodes it considers.")
	scaleDownCandidatesPoolRatio = flag.Float64("scale-down-candidates-pool-ratio", 0.1,
		"A ratio of nodes that are considered as additional non empty candidates for"+
			"scale down when some candidates from previous iteration are no longer valid."+
			"Lower value means better CA responsiveness but possible slower scale down latency."+
			"Higher value can affect CA performance with big clusters (hundreds of nodes)."+
			"Set to 1.0 to turn this heuristics off - CA will take all nodes as additional candidates.")
	scaleDownCandidatesPoolMinCount = flag.Int("scale-down-candidates-pool-min-count", 50,
		"Minimum number of nodes that are considered as additional non empty candidates"+
			"for scale down when some candidates from previous iteration are no longer valid."+
			"When calculating the pool size for additional candidates we take"+
			"max(#nodes * scale-down-candidates-pool-ratio, scale-down-candidates-pool-min-count).")
	schedulerConfigFile         = flag.String(config.SchedulerConfigFileFlag, "", "scheduler-config allows changing configuration of in-tree scheduler plugins acting on PreFilter and Filter extension points")
	nodeDeletionDelayTimeout    = flag.Duration("node-deletion-delay-timeout", 2*time.Minute, "Maximum time CA waits for removing delay-deletion.cluster-autoscaler.kubernetes.io/ annotations before deleting the node.")
	nodeDeletionBatcherInterval = flag.Duration("node-deletion-batcher-interval", 0*time.Second, "How long CA ScaleDown gather nodes to delete them in batch.")
	scanInterval                = flag.Duration("scan-interval", config.DefaultScanInterval, "How often cluster is reevaluated for scale up or down")
	maxNodesTotal               = flag.Int("max-nodes-total", 0, "Maximum number of nodes in all node groups. Cluster autoscaler will not grow the cluster beyond this number.")
	coresTotal                  = flag.String("cores-total", minMaxFlagString(0, config.DefaultMaxClusterCores), "Minimum and maximum number of cores in cluster, in the format <min>:<max>. Cluster autoscaler will not scale the cluster beyond these numbers.")
	memoryTotal                 = flag.String("memory-total", minMaxFlagString(0, config.DefaultMaxClusterMemory), "Minimum and maximum number of gigabytes of memory in cluster, in the format <min>:<max>. Cluster autoscaler will not scale the cluster beyond these numbers.")
	gpuTotal                    = multiStringFlag("gpu-total", "Minimum and maximum number of different GPUs in cluster, in the format <gpu_type>:<min>:<max>. Cluster autoscaler will not scale the cluster beyond these numbers. Can be passed multiple times. CURRENTLY THIS FLAG ONLY WORKS ON GKE.")
	cloudProviderFlag           = flag.String("cloud-provider", cloudBuilder.DefaultCloudProvider,
		"Cloud provider type. Available values: ["+strings.Join(cloudBuilder.AvailableCloudProviders, ",")+"]")
	maxBulkSoftTaintCount      = flag.Int("max-bulk-soft-taint-count", 10, "Maximum number of nodes that can be tainted/untainted PreferNoSchedule at the same time. Set to 0 to turn off such tainting.")
	maxBulkSoftTaintTime       = flag.Duration("max-bulk-soft-taint-time", 3*time.Second, "Maximum duration of tainting/untainting nodes as PreferNoSchedule at the same time.")
	maxEmptyBulkDeleteFlag     = flag.Int("max-empty-bulk-delete", 10, "Maximum number of empty nodes that can be deleted at the same time.")
	maxGracefulTerminationFlag = flag.Int("max-graceful-termination-sec", 10*60, "Maximum number of seconds CA waits for pod termination when trying to scale down a node. "+
		"This flag is mutually exclusion with drain-priority-config flag which allows more configuration options.")
	maxTotalUnreadyPercentage = flag.Float64("max-total-unready-percentage", 45, "Maximum percentage of unready nodes in the cluster.  After this is exceeded, CA halts operations")
	okTotalUnreadyCount       = flag.Int("ok-total-unready-count", 3, "Number of allowed unready nodes, irrespective of max-total-unready-percentage")
	scaleUpFromZero           = flag.Bool("scale-up-from-zero", true, "Should CA scale up when there are 0 ready nodes.")
	parallelScaleUp           = flag.Bool("parallel-scale-up", false, "Whether to allow parallel node groups scale up. Experimental: may not work on some cloud providers, enable at your own risk.")
	maxNodeProvisionTime      = flag.Duration("max-node-provision-time", 15*time.Minute, "The default maximum time CA waits for node to be provisioned - the value can be overridden per node group")
	maxPodEvictionTime        = flag.Duration("max-pod-eviction-time", 2*time.Minute, "Maximum time CA tries to evict a pod before giving up")
	nodeGroupsFlag            = multiStringFlag(
		"nodes",
		"sets min,max size and other configuration data for a node group in a format accepted by cloud provider. Can be used multiple times. Format: <min>:<max>:<other...>")
	nodeGroupAutoDiscoveryFlag = multiStringFlag(
		"node-group-auto-discovery",
		"One or more definition(s) of node group auto-discovery. "+
			"A definition is expressed `<name of discoverer>:[<key>[=<value>]]`. "+
			"The `aws`, `gce`, and `azure` cloud providers are currently supported. AWS matches by ASG tags, e.g. `asg:tag=tagKey,anotherTagKey`. "+
			"GCE matches by IG name prefix, and requires you to specify min and max nodes per IG, e.g. `mig:namePrefix=pfx,min=0,max=10` "+
			"Azure matches by VMSS tags, similar to AWS. And you can optionally specify a default min and max size, e.g. `label:tag=tagKey,anotherTagKey=bar,min=0,max=600`. "+
			"Can be used multiple times.")

	estimatorFlag = flag.String("estimator", estimator.BinpackingEstimatorName,
		"Type of resource estimator to be used in scale up. Available values: ["+strings.Join(estimator.AvailableEstimators, ",")+"]")

	expanderFlag = flag.String("expander", expander.RandomExpanderName, "Type of node group expander to be used in scale up. Available values: ["+strings.Join(expander.AvailableExpanders, ",")+"]. Specifying multiple values separated by commas will call the expanders in succession until there is only one option remaining. Ties still existing after this process are broken randomly.")

	grpcExpanderCert = flag.String("grpc-expander-cert", "", "Path to cert used by gRPC server over TLS")
	grpcExpanderURL  = flag.String("grpc-expander-url", "", "URL to reach gRPC expander server.")

	ignoreDaemonSetsUtilization = flag.Bool("ignore-daemonsets-utilization", false,
		"Should CA ignore DaemonSet pods when calculating resource utilization for scaling down")
	ignoreMirrorPodsUtilization = flag.Bool("ignore-mirror-pods-utilization", false,
		"Should CA ignore Mirror pods when calculating resource utilization for scaling down")

	writeStatusConfigMapFlag         = flag.Bool("write-status-configmap", true, "Should CA write status information to a configmap")
	statusConfigMapName              = flag.String("status-config-map-name", "cluster-autoscaler-status", "Status configmap name")
	maxInactivityTimeFlag            = flag.Duration("max-inactivity", 10*time.Minute, "Maximum time from last recorded autoscaler activity before automatic restart")
	maxBinpackingTimeFlag            = flag.Duration("max-binpacking-time", 5*time.Minute, "Maximum time spend on binpacking for a single scale-up. If binpacking is limited by this, scale-up will continue with the already calculated scale-up options.")
	maxFailingTimeFlag               = flag.Duration("max-failing-time", 15*time.Minute, "Maximum time from last recorded successful autoscaler run before automatic restart")
	balanceSimilarNodeGroupsFlag     = flag.Bool("balance-similar-node-groups", false, "Detect similar node groups and balance the number of nodes between them")
	nodeAutoprovisioningEnabled      = flag.Bool("node-autoprovisioning-enabled", false, "Should CA autoprovision node groups when needed.This flag is deprecated and will be removed in future releases.")
	maxAutoprovisionedNodeGroupCount = flag.Int("max-autoprovisioned-node-group-count", 15, "The maximum number of autoprovisioned groups in the cluster.This flag is deprecated and will be removed in future releases.")

	unremovableNodeRecheckTimeout = flag.Duration("unremovable-node-recheck-timeout", 5*time.Minute, "The timeout before we check again a node that couldn't be removed before")
	expendablePodsPriorityCutoff  = flag.Int("expendable-pods-priority-cutoff", -10, "Pods with priority below cutoff will be expendable. They can be killed without any consideration during scale down and they don't cause scale up. Pods with null priority (PodPriority disabled) are non expendable.")
	regional                      = flag.Bool("regional", false, "Cluster is regional.")
	newPodScaleUpDelay            = flag.Duration("new-pod-scale-up-delay", 0*time.Second, "Pods less than this old will not be considered for scale-up. Can be increased for individual pods through annotation 'cluster-autoscaler.kubernetes.io/pod-scale-up-delay'.")

	ignoreTaintsFlag          = multiStringFlag("ignore-taint", "Specifies a taint to ignore in node templates when considering to scale a node group (Deprecated, use startup-taints instead)")
	startupTaintsFlag         = multiStringFlag("startup-taint", "Specifies a taint to ignore in node templates when considering to scale a node group (Equivalent to ignore-taint)")
	statusTaintsFlag          = multiStringFlag("status-taint", "Specifies a taint to ignore in node templates when considering to scale a node group but nodes will not be treated as unready")
	balancingIgnoreLabelsFlag = multiStringFlag("balancing-ignore-label", "Specifies a label to ignore in addition to the basic and cloud-provider set of labels when comparing if two node groups are similar")
	balancingLabelsFlag       = multiStringFlag("balancing-label", "Specifies a label to use for comparing if two node groups are similar, rather than the built in heuristics. Setting this flag disables all other comparison logic, and cannot be combined with --balancing-ignore-label.")
	awsUseStaticInstanceList  = flag.Bool("aws-use-static-instance-list", false, "Should CA fetch instance types in runtime or use a static list. AWS only")

	// GCE specific flags
	concurrentGceRefreshes             = flag.Int("gce-concurrent-refreshes", 1, "Maximum number of concurrent refreshes per cloud object type.")
	gceMigInstancesMinRefreshWaitTime  = flag.Duration("gce-mig-instances-min-refresh-wait-time", 5*time.Second, "The minimum time which needs to pass before GCE MIG instances from a given MIG can be refreshed.")
	_                                  = flag.Bool("gce-expander-ephemeral-storage-support", true, "Whether scale-up takes ephemeral storage resources into account for GCE cloud provider (Deprecated, to be removed in 1.30+)")
	bulkGceMigInstancesListingEnabled  = flag.Bool("bulk-mig-instances-listing-enabled", false, "Fetch GCE mig instances in bulk instead of per mig")
	enableProfiling                    = flag.Bool("profiling", false, "Is debug/pprof endpoint enabled")
	clusterAPICloudConfigAuthoritative = flag.Bool("clusterapi-cloud-config-authoritative", false, "Treat the cloud-config flag authoritatively (do not fallback to using kubeconfig flag). ClusterAPI only")
	cordonNodeBeforeTerminate          = flag.Bool("cordon-node-before-terminating", false, "Should CA cordon nodes before terminating during downscale process")
	daemonSetEvictionForEmptyNodes     = flag.Bool("daemonset-eviction-for-empty-nodes", false, "DaemonSet pods will be gracefully terminated from empty nodes")
	daemonSetEvictionForOccupiedNodes  = flag.Bool("daemonset-eviction-for-occupied-nodes", true, "DaemonSet pods will be gracefully terminated from non-empty nodes")
	userAgent                          = flag.String("user-agent", "cluster-autoscaler", "User agent used for HTTP calls.")
	emitPerNodeGroupMetrics            = flag.Bool("emit-per-nodegroup-metrics", false, "If true, emit per node group metrics.")
	debuggingSnapshotEnabled           = flag.Bool("debugging-snapshot-enabled", false, "Whether the debugging snapshot of cluster autoscaler feature is enabled")
	nodeInfoCacheExpireTime            = flag.Duration("node-info-cache-expire-time", 87600*time.Hour, "Node Info cache expire time for each item. Default value is 10 years.")

	initialNodeGroupBackoffDuration = flag.Duration("initial-node-group-backoff-duration", 5*time.Minute,
		"initialNodeGroupBackoffDuration is the duration of first backoff after a new node failed to start.")
	maxNodeGroupBackoffDuration = flag.Duration("max-node-group-backoff-duration", 30*time.Minute,
		"maxNodeGroupBackoffDuration is the maximum backoff duration for a NodeGroup after new nodes failed to start.")
	nodeGroupBackoffResetTimeout = flag.Duration("node-group-backoff-reset-timeout", 3*time.Hour,
		"nodeGroupBackoffResetTimeout is the time after last failed scale-up when the backoff duration is reset.")
	maxScaleDownParallelismFlag             = flag.Int("max-scale-down-parallelism", 10, "Maximum number of nodes (both empty and needing drain) that can be deleted in parallel.")
	maxDrainParallelismFlag                 = flag.Int("max-drain-parallelism", 1, "Maximum number of nodes needing drain, that can be drained and deleted in parallel.")
	recordDuplicatedEvents                  = flag.Bool("record-duplicated-events", false, "enable duplication of similar events within a 5 minute window.")
	maxNodesPerScaleUp                      = flag.Int("max-nodes-per-scaleup", 1000, "Max nodes added in a single scale-up. This is intended strictly for optimizing CA algorithm latency and not a tool to rate-limit scale-up throughput.")
	maxNodeGroupBinpackingDuration          = flag.Duration("max-nodegroup-binpacking-duration", 10*time.Second, "Maximum time that will be spent in binpacking simulation for each NodeGroup.")
	skipNodesWithSystemPods                 = flag.Bool("skip-nodes-with-system-pods", true, "If true cluster autoscaler will never delete nodes with pods from kube-system (except for DaemonSet or mirror pods)")
	skipNodesWithLocalStorage               = flag.Bool("skip-nodes-with-local-storage", true, "If true cluster autoscaler will never delete nodes with pods with local storage, e.g. EmptyDir or HostPath")
	skipNodesWithCustomControllerPods       = flag.Bool("skip-nodes-with-custom-controller-pods", true, "If true cluster autoscaler will never delete nodes with pods owned by custom controllers")
	minReplicaCount                         = flag.Int("min-replica-count", 0, "Minimum number or replicas that a replica set or replication controller should have to allow their pods deletion in scale down")
	nodeDeleteDelayAfterTaint               = flag.Duration("node-delete-delay-after-taint", 5*time.Second, "How long to wait before deleting a node after tainting it")
	scaleDownSimulationTimeout              = flag.Duration("scale-down-simulation-timeout", 30*time.Second, "How long should we run scale down simulation.")
	parallelDrain                           = flag.Bool("parallel-drain", true, "Whether to allow parallel drain of nodes. This flag is deprecated and will be removed in future releases.")
	maxCapacityMemoryDifferenceRatio        = flag.Float64("memory-difference-ratio", config.DefaultMaxCapacityMemoryDifferenceRatio, "Maximum difference in memory capacity between two similar node groups to be considered for balancing. Value is a ratio of the smaller node group's memory capacity.")
	maxFreeDifferenceRatio                  = flag.Float64("max-free-difference-ratio", config.DefaultMaxFreeDifferenceRatio, "Maximum difference in free resources between two similar node groups to be considered for balancing. Value is a ratio of the smaller node group's free resource.")
	maxAllocatableDifferenceRatio           = flag.Float64("max-allocatable-difference-ratio", config.DefaultMaxAllocatableDifferenceRatio, "Maximum difference in allocatable resources between two similar node groups to be considered for balancing. Value is a ratio of the smaller node group's allocatable resource.")
	forceDaemonSets                         = flag.Bool("force-ds", false, "Blocks scale-up of node groups too small for all suitable Daemon Sets pods.")
	dynamicNodeDeleteDelayAfterTaintEnabled = flag.Bool("dynamic-node-delete-delay-after-taint-enabled", false, "Enables dynamic adjustment of NodeDeleteDelayAfterTaint based of the latency between CA and api-server")
	bypassedSchedulers                      = pflag.StringSlice("bypassed-scheduler-names", []string{}, fmt.Sprintf("Names of schedulers to bypass. If set to non-empty value, CA will not wait for pods to reach a certain age before triggering a scale-up."))
	drainPriorityConfig                     = flag.String("drain-priority-config", "",
		"List of ',' separated pairs (priority:terminationGracePeriodSeconds) of integers separated by ':' enables priority evictor. Priority evictor groups pods into priority groups based on pod priority and evict pods in the ascending order of group priorities"+
			"--max-graceful-termination-sec flag should not be set when this flag is set. Not setting this flag will use unordered evictor by default."+
			"Priority evictor reuses the concepts of drain logic in kubelet(https://github.com/kubernetes/enhancements/tree/master/keps/sig-node/2712-pod-priority-based-graceful-node-shutdown#migration-from-the-node-graceful-shutdown-feature)."+
			"Eg. flag usage:  '10000:20,1000:100,0:60'")
<<<<<<< HEAD
	provisioningRequestsEnabled               = flag.Bool("enable-provisioning-requests", false, "Whether the clusterautoscaler will be handling the ProvisioningRequest CRs.")
	frequentLoopsEnabled                      = flag.Bool("frequent-loops-enabled", false, "Whether clusterautoscaler triggers new iterations more frequently when it's needed")
	provisioningRequestBatchProcessing 	      = flag.Bool("provisioning-request-batch-processing", false, "Whether the clusterautoscaler will process ProvisioningRequests in batches.")
	provisioningRequestsPerLoop               = flag.Int("provisioning-requests-per-loop", 10, "Maximum number of ProvisioningRequests to process in a single loop iteration")
	provisioningrequestBatchProcessingTimebox = flag.Duration("provisioning-request-batch-processing-timebox", 10*time.Second, "Maximum time to process a batch of ProvisioningRequests")
=======
	provisioningRequestsEnabled = flag.Bool("enable-provisioning-requests", false, "Whether the clusterautoscaler will be handling the ProvisioningRequest CRs.")
	frequentLoopsEnabled        = flag.Bool("frequent-loops-enabled", false, "Whether clusterautoscaler triggers new iterations more frequently when it's needed")
	asyncNodeGroupsEnabled      = flag.Bool("async-node-groups", false, "Whether clusterautoscaler creates and deletes node groups asynchronously. Experimental: requires cloud provider supporting async node group operations, enable at your own risk.")
>>>>>>> 7f2587d6
)

func isFlagPassed(name string) bool {
	found := false
	flag.Visit(func(f *flag.Flag) {
		if f.Name == name {
			found = true
		}
	})
	return found
}

func createAutoscalingOptions() config.AutoscalingOptions {
	minCoresTotal, maxCoresTotal, err := parseMinMaxFlag(*coresTotal)
	if err != nil {
		klog.Fatalf("Failed to parse flags: %v", err)
	}
	minMemoryTotal, maxMemoryTotal, err := parseMinMaxFlag(*memoryTotal)
	if err != nil {
		klog.Fatalf("Failed to parse flags: %v", err)
	}
	// Convert memory limits to bytes.
	minMemoryTotal = minMemoryTotal * units.GiB
	maxMemoryTotal = maxMemoryTotal * units.GiB

	parsedGpuTotal, err := parseMultipleGpuLimits(*gpuTotal)
	if err != nil {
		klog.Fatalf("Failed to parse flags: %v", err)
	}
	if *maxDrainParallelismFlag > 1 && !*parallelDrain {
		klog.Fatalf("Invalid configuration, could not use --max-drain-parallelism > 1 if --parallel-drain is false")
	}

	// in order to avoid inconsistent deletion thresholds for the legacy planner and the new actuator, the max-empty-bulk-delete,
	// and max-scale-down-parallelism flags must be set to the same value.
	if isFlagPassed("max-empty-bulk-delete") && !isFlagPassed("max-scale-down-parallelism") {
		*maxScaleDownParallelismFlag = *maxEmptyBulkDeleteFlag
		klog.Warning("The max-empty-bulk-delete flag will be deprecated in k8s version 1.29. Please use max-scale-down-parallelism instead.")
		klog.Infof("Setting max-scale-down-parallelism to %d, based on the max-empty-bulk-delete value %d", *maxScaleDownParallelismFlag, *maxEmptyBulkDeleteFlag)
	} else if !isFlagPassed("max-empty-bulk-delete") && isFlagPassed("max-scale-down-parallelism") {
		*maxEmptyBulkDeleteFlag = *maxScaleDownParallelismFlag
	}

	if isFlagPassed("node-autoprovisioning-enabled") {
		klog.Warning("The node-autoprovisioning-enabled flag is deprecated and will be removed in k8s version 1.31.")
	}

	if isFlagPassed("max-autoprovisioned-node-group-count") {
		klog.Warning("The max-autoprovisioned-node-group-count flag is deprecated and will be removed in k8s version 1.31.")
	}

	var parsedSchedConfig *scheduler_config.KubeSchedulerConfiguration
	// if scheduler config flag was set by the user
	if pflag.CommandLine.Changed(config.SchedulerConfigFileFlag) {
		parsedSchedConfig, err = scheduler_util.ConfigFromPath(*schedulerConfigFile)
	}
	if err != nil {
		klog.Fatalf("Failed to get scheduler config: %v", err)
	}

	if isFlagPassed("drain-priority-config") && isFlagPassed("max-graceful-termination-sec") {
		klog.Fatalf("Invalid configuration, could not use --drain-priority-config together with --max-graceful-termination-sec")
	}

	var drainPriorityConfigMap []kubelet_config.ShutdownGracePeriodByPodPriority
	if isFlagPassed("drain-priority-config") {
		drainPriorityConfigMap = actuation.ParseShutdownGracePeriodsAndPriorities(*drainPriorityConfig)
		if len(drainPriorityConfigMap) == 0 {
			klog.Fatalf("Invalid configuration, parsing --drain-priority-config")
		}
	}

	return config.AutoscalingOptions{
		NodeGroupDefaults: config.NodeGroupAutoscalingOptions{
			ScaleDownUtilizationThreshold:    *scaleDownUtilizationThreshold,
			ScaleDownGpuUtilizationThreshold: *scaleDownGpuUtilizationThreshold,
			ScaleDownUnneededTime:            *scaleDownUnneededTime,
			ScaleDownUnreadyTime:             *scaleDownUnreadyTime,
			IgnoreDaemonSetsUtilization:      *ignoreDaemonSetsUtilization,
			MaxNodeProvisionTime:             *maxNodeProvisionTime,
		},
		CloudConfig:                      *cloudConfig,
		CloudProviderName:                *cloudProviderFlag,
		NodeGroupAutoDiscovery:           *nodeGroupAutoDiscoveryFlag,
		MaxTotalUnreadyPercentage:        *maxTotalUnreadyPercentage,
		OkTotalUnreadyCount:              *okTotalUnreadyCount,
		ScaleUpFromZero:                  *scaleUpFromZero,
		ParallelScaleUp:                  *parallelScaleUp,
		EstimatorName:                    *estimatorFlag,
		ExpanderNames:                    *expanderFlag,
		GRPCExpanderCert:                 *grpcExpanderCert,
		GRPCExpanderURL:                  *grpcExpanderURL,
		IgnoreMirrorPodsUtilization:      *ignoreMirrorPodsUtilization,
		MaxBulkSoftTaintCount:            *maxBulkSoftTaintCount,
		MaxBulkSoftTaintTime:             *maxBulkSoftTaintTime,
		MaxEmptyBulkDelete:               *maxEmptyBulkDeleteFlag,
		MaxGracefulTerminationSec:        *maxGracefulTerminationFlag,
		MaxPodEvictionTime:               *maxPodEvictionTime,
		MaxNodesTotal:                    *maxNodesTotal,
		MaxCoresTotal:                    maxCoresTotal,
		MinCoresTotal:                    minCoresTotal,
		MaxMemoryTotal:                   maxMemoryTotal,
		MinMemoryTotal:                   minMemoryTotal,
		GpuTotal:                         parsedGpuTotal,
		NodeGroups:                       *nodeGroupsFlag,
		EnforceNodeGroupMinSize:          *enforceNodeGroupMinSize,
		ScaleDownDelayAfterAdd:           *scaleDownDelayAfterAdd,
		ScaleDownDelayTypeLocal:          *scaleDownDelayTypeLocal,
		ScaleDownDelayAfterDelete:        *scaleDownDelayAfterDelete,
		ScaleDownDelayAfterFailure:       *scaleDownDelayAfterFailure,
		ScaleDownEnabled:                 *scaleDownEnabled,
		ScaleDownUnreadyEnabled:          *scaleDownUnreadyEnabled,
		ScaleDownNonEmptyCandidatesCount: *scaleDownNonEmptyCandidatesCount,
		ScaleDownCandidatesPoolRatio:     *scaleDownCandidatesPoolRatio,
		ScaleDownCandidatesPoolMinCount:  *scaleDownCandidatesPoolMinCount,
		DrainPriorityConfig:              drainPriorityConfigMap,
		SchedulerConfig:                  parsedSchedConfig,
		WriteStatusConfigMap:             *writeStatusConfigMapFlag,
		StatusConfigMapName:              *statusConfigMapName,
		BalanceSimilarNodeGroups:         *balanceSimilarNodeGroupsFlag,
		ConfigNamespace:                  *namespace,
		ClusterName:                      *clusterName,
		NodeAutoprovisioningEnabled:      *nodeAutoprovisioningEnabled,
		MaxAutoprovisionedNodeGroupCount: *maxAutoprovisionedNodeGroupCount,
		UnremovableNodeRecheckTimeout:    *unremovableNodeRecheckTimeout,
		ExpendablePodsPriorityCutoff:     *expendablePodsPriorityCutoff,
		Regional:                         *regional,
		NewPodScaleUpDelay:               *newPodScaleUpDelay,
		StartupTaints:                    append(*ignoreTaintsFlag, *startupTaintsFlag...),
		StatusTaints:                     *statusTaintsFlag,
		BalancingExtraIgnoredLabels:      *balancingIgnoreLabelsFlag,
		BalancingLabels:                  *balancingLabelsFlag,
		KubeClientOpts: config.KubeClientOptions{
			Master:         *kubernetes,
			KubeConfigPath: *kubeConfigFile,
			APIContentType: *kubeAPIContentType,
		},
		NodeDeletionDelayTimeout: *nodeDeletionDelayTimeout,
		AWSUseStaticInstanceList: *awsUseStaticInstanceList,
		GCEOptions: config.GCEOptions{
			ConcurrentRefreshes:            *concurrentGceRefreshes,
			MigInstancesMinRefreshWaitTime: *gceMigInstancesMinRefreshWaitTime,
			LocalSSDDiskSizeProvider:       localssdsize.NewSimpleLocalSSDProvider(),
			BulkMigInstancesListingEnabled: *bulkGceMigInstancesListingEnabled,
		},
		ClusterAPICloudConfigAuthoritative: *clusterAPICloudConfigAuthoritative,
		CordonNodeBeforeTerminate:          *cordonNodeBeforeTerminate,
		DaemonSetEvictionForEmptyNodes:     *daemonSetEvictionForEmptyNodes,
		DaemonSetEvictionForOccupiedNodes:  *daemonSetEvictionForOccupiedNodes,
		UserAgent:                          *userAgent,
		InitialNodeGroupBackoffDuration:    *initialNodeGroupBackoffDuration,
		MaxNodeGroupBackoffDuration:        *maxNodeGroupBackoffDuration,
		NodeGroupBackoffResetTimeout:       *nodeGroupBackoffResetTimeout,
		MaxScaleDownParallelism:            *maxScaleDownParallelismFlag,
		MaxDrainParallelism:                *maxDrainParallelismFlag,
		RecordDuplicatedEvents:             *recordDuplicatedEvents,
		MaxNodesPerScaleUp:                 *maxNodesPerScaleUp,
		MaxNodeGroupBinpackingDuration:     *maxNodeGroupBinpackingDuration,
		MaxBinpackingTime:                  *maxBinpackingTimeFlag,
		NodeDeletionBatcherInterval:        *nodeDeletionBatcherInterval,
		SkipNodesWithSystemPods:            *skipNodesWithSystemPods,
		SkipNodesWithLocalStorage:          *skipNodesWithLocalStorage,
		MinReplicaCount:                    *minReplicaCount,
		NodeDeleteDelayAfterTaint:          *nodeDeleteDelayAfterTaint,
		ScaleDownSimulationTimeout:         *scaleDownSimulationTimeout,
		ParallelDrain:                      *parallelDrain,
		SkipNodesWithCustomControllerPods:  *skipNodesWithCustomControllerPods,
		NodeGroupSetRatios: config.NodeGroupDifferenceRatios{
			MaxCapacityMemoryDifferenceRatio: *maxCapacityMemoryDifferenceRatio,
			MaxAllocatableDifferenceRatio:    *maxAllocatableDifferenceRatio,
			MaxFreeDifferenceRatio:           *maxFreeDifferenceRatio,
		},
<<<<<<< HEAD
		DynamicNodeDeleteDelayAfterTaintEnabled:   *dynamicNodeDeleteDelayAfterTaintEnabled,
		BypassedSchedulers:                        scheduler_util.GetBypassedSchedulersMap(*bypassedSchedulers),
		ProvisioningRequestEnabled:                *provisioningRequestsEnabled,
		ProvisioningRequestBatchProcessing:        *provisioningRequestBatchProcessing,
		ProvisioningRequestsPerLoop:               *provisioningRequestsPerLoop,
		ProvisioningRequestBatchProcessingTimebox: *provisioningrequestBatchProcessingTimebox,
=======
		DynamicNodeDeleteDelayAfterTaintEnabled: *dynamicNodeDeleteDelayAfterTaintEnabled,
		BypassedSchedulers:                      scheduler_util.GetBypassedSchedulersMap(*bypassedSchedulers),
		ProvisioningRequestEnabled:              *provisioningRequestsEnabled,
		AsyncNodeGroupsEnabled:                  *asyncNodeGroupsEnabled,
>>>>>>> 7f2587d6
	}
}

func registerSignalHandlers(autoscaler core.Autoscaler) {
	sigs := make(chan os.Signal, 1)
	signal.Notify(sigs, os.Interrupt, os.Kill, syscall.SIGTERM, syscall.SIGQUIT)
	klog.V(1).Info("Registered cleanup signal handler")

	go func() {
		<-sigs
		klog.V(1).Info("Received signal, attempting cleanup")
		autoscaler.ExitCleanUp()
		klog.V(1).Info("Cleaned up, exiting...")
		klog.Flush()
		os.Exit(0)
	}()
}

func buildAutoscaler(debuggingSnapshotter debuggingsnapshot.DebuggingSnapshotter) (core.Autoscaler, error) {
	// Create basic config from flags.
	autoscalingOptions := createAutoscalingOptions()

	autoscalingOptions.KubeClientOpts.KubeClientBurst = int(*kubeClientBurst)
	autoscalingOptions.KubeClientOpts.KubeClientQPS = float32(*kubeClientQPS)
	kubeClient := kube_util.CreateKubeClient(autoscalingOptions.KubeClientOpts)

	// Informer transform to trim ManagedFields for memory efficiency.
	trim := func(obj interface{}) (interface{}, error) {
		if accessor, err := meta.Accessor(obj); err == nil {
			accessor.SetManagedFields(nil)
		}
		return obj, nil
	}
	informerFactory := informers.NewSharedInformerFactoryWithOptions(kubeClient, 0, informers.WithTransform(trim))

	predicateChecker, err := predicatechecker.NewSchedulerBasedPredicateChecker(informerFactory, autoscalingOptions.SchedulerConfig)
	if err != nil {
		return nil, err
	}
	deleteOptions := options.NewNodeDeleteOptions(autoscalingOptions)
	drainabilityRules := rules.Default(deleteOptions)

	opts := core.AutoscalerOptions{
		AutoscalingOptions:   autoscalingOptions,
		ClusterSnapshot:      clustersnapshot.NewDeltaClusterSnapshot(),
		KubeClient:           kubeClient,
		InformerFactory:      informerFactory,
		DebuggingSnapshotter: debuggingSnapshotter,
		PredicateChecker:     predicateChecker,
		DeleteOptions:        deleteOptions,
		DrainabilityRules:    drainabilityRules,
		ScaleUpOrchestrator:  orchestrator.New(),
	}

	opts.Processors = ca_processors.DefaultProcessors(autoscalingOptions)
	opts.Processors.TemplateNodeInfoProvider = nodeinfosprovider.NewDefaultTemplateNodeInfoProvider(nodeInfoCacheExpireTime, *forceDaemonSets)
	podListProcessor := podlistprocessor.NewDefaultPodListProcessor(opts.PredicateChecker, scheduling.ScheduleAnywhere)

	if autoscalingOptions.ProvisioningRequestEnabled {
		podListProcessor.AddProcessor(provreq.NewProvisioningRequestPodsFilter(provreq.NewDefautlEventManager()))

		restConfig := kube_util.GetKubeConfig(autoscalingOptions.KubeClientOpts)
		client, err := provreqclient.NewProvisioningRequestClient(restConfig)
		if err != nil {
			return nil, err
		}
		provreqOrchestrator := provreqorchestrator.New(client, []provreqorchestrator.ProvisioningClass{
			checkcapacity.New(client),
			besteffortatomic.New(client),
		})
		scaleUpOrchestrator := provreqorchestrator.NewWrapperOrchestrator(provreqOrchestrator)

		opts.ScaleUpOrchestrator = scaleUpOrchestrator
		provreqProcesor := provreq.NewProvReqProcessor(client, opts.PredicateChecker)
		if err != nil {
			return nil, err
		}
		opts.LoopStartNotifier = loopstart.NewObserversList([]loopstart.Observer{provreqProcesor})
		injector, err := provreq.NewProvisioningRequestPodsInjector(restConfig)
		if err != nil {
			return nil, err
		}
		podListProcessor.AddProcessor(injector)
		podListProcessor.AddProcessor(provreqProcesor)
	}
	opts.Processors.PodListProcessor = podListProcessor
	scaleDownCandidatesComparers := []scaledowncandidates.CandidatesComparer{}
	if autoscalingOptions.ParallelDrain {
		sdCandidatesSorting := previouscandidates.NewPreviousCandidates()
		scaleDownCandidatesComparers = []scaledowncandidates.CandidatesComparer{
			emptycandidates.NewEmptySortingProcessor(emptycandidates.NewNodeInfoGetter(opts.ClusterSnapshot), deleteOptions, drainabilityRules),
			sdCandidatesSorting,
		}
		opts.Processors.ScaleDownCandidatesNotifier.Register(sdCandidatesSorting)
	}

	cp := scaledowncandidates.NewCombinedScaleDownCandidatesProcessor()
	cp.Register(scaledowncandidates.NewScaleDownCandidatesSortingProcessor(scaleDownCandidatesComparers))

	if autoscalingOptions.ScaleDownDelayTypeLocal {
		sdp := scaledowncandidates.NewScaleDownCandidatesDelayProcessor()
		cp.Register(sdp)
		opts.Processors.ScaleStateNotifier.Register(sdp)

	}
	opts.Processors.ScaleDownNodeProcessor = cp

	var nodeInfoComparator nodegroupset.NodeInfoComparator
	if len(autoscalingOptions.BalancingLabels) > 0 {
		nodeInfoComparator = nodegroupset.CreateLabelNodeInfoComparator(autoscalingOptions.BalancingLabels)
	} else {
		nodeInfoComparatorBuilder := nodegroupset.CreateGenericNodeInfoComparator
		if autoscalingOptions.CloudProviderName == cloudprovider.AzureProviderName {
			nodeInfoComparatorBuilder = nodegroupset.CreateAzureNodeInfoComparator
		} else if autoscalingOptions.CloudProviderName == cloudprovider.AwsProviderName {
			nodeInfoComparatorBuilder = nodegroupset.CreateAwsNodeInfoComparator
			opts.Processors.TemplateNodeInfoProvider = nodeinfosprovider.NewAsgTagResourceNodeInfoProvider(nodeInfoCacheExpireTime, *forceDaemonSets)
		} else if autoscalingOptions.CloudProviderName == cloudprovider.GceProviderName {
			nodeInfoComparatorBuilder = nodegroupset.CreateGceNodeInfoComparator
			opts.Processors.TemplateNodeInfoProvider = nodeinfosprovider.NewAnnotationNodeInfoProvider(nodeInfoCacheExpireTime, *forceDaemonSets)
		}
		nodeInfoComparator = nodeInfoComparatorBuilder(autoscalingOptions.BalancingExtraIgnoredLabels, autoscalingOptions.NodeGroupSetRatios)
	}

	opts.Processors.NodeGroupSetProcessor = &nodegroupset.BalancingNodeGroupSetProcessor{
		Comparator: nodeInfoComparator,
	}

	// These metrics should be published only once.
	metrics.UpdateNapEnabled(autoscalingOptions.NodeAutoprovisioningEnabled)
	metrics.UpdateCPULimitsCores(autoscalingOptions.MinCoresTotal, autoscalingOptions.MaxCoresTotal)
	metrics.UpdateMemoryLimitsBytes(autoscalingOptions.MinMemoryTotal, autoscalingOptions.MaxMemoryTotal)

	// Create autoscaler.
	autoscaler, err := core.NewAutoscaler(opts, informerFactory)
	if err != nil {
		return nil, err
	}

	// Start informers. This must come after fully constructing the autoscaler because
	// additional informers might have been registered in the factory during NewAutoscaler.
	stop := make(chan struct{})
	informerFactory.Start(stop)

	return autoscaler, nil
}

func run(healthCheck *metrics.HealthCheck, debuggingSnapshotter debuggingsnapshot.DebuggingSnapshotter) {
	metrics.RegisterAll(*emitPerNodeGroupMetrics)

	autoscaler, err := buildAutoscaler(debuggingSnapshotter)
	if err != nil {
		klog.Fatalf("Failed to create autoscaler: %v", err)
	}

	// Register signal handlers for graceful shutdown.
	registerSignalHandlers(autoscaler)

	// Start updating health check endpoint.
	healthCheck.StartMonitoring()

	// Start components running in background.
	if err := autoscaler.Start(); err != nil {
		klog.Fatalf("Failed to autoscaler background components: %v", err)
	}

	// Autoscale ad infinitum.
	context, cancel := ctx.WithCancel(ctx.Background())
	defer cancel()
	if *frequentLoopsEnabled {
		podObserver := loop.StartPodObserver(context, kube_util.CreateKubeClient(createAutoscalingOptions().KubeClientOpts))
		trigger := loop.NewLoopTrigger(podObserver, autoscaler, *scanInterval)
		lastRun := time.Now()
		for {
			trigger.Wait(lastRun)
			lastRun = time.Now()
			loop.RunAutoscalerOnce(autoscaler, healthCheck, lastRun)
		}
	} else {
		for {
			time.Sleep(*scanInterval)
			loop.RunAutoscalerOnce(autoscaler, healthCheck, time.Now())
		}
	}
}

func main() {
	klog.InitFlags(nil)

	featureGate := utilfeature.DefaultMutableFeatureGate
	loggingConfig := logsapi.NewLoggingConfiguration()

	if err := logsapi.AddFeatureGates(featureGate); err != nil {
		klog.Fatalf("Failed to add logging feature flags: %v", err)
	}

	logsapi.AddFlags(loggingConfig, pflag.CommandLine)
	featureGate.AddFlag(pflag.CommandLine)
	kube_flag.InitFlags()

	leaderElection := defaultLeaderElectionConfiguration()
	leaderElection.LeaderElect = true
	componentopts.BindLeaderElectionFlags(&leaderElection, pflag.CommandLine)

	logs.InitLogs()
	if err := logsapi.ValidateAndApply(loggingConfig, featureGate); err != nil {
		klog.Fatalf("Failed to validate and apply logging configuration: %v", err)
	}

	healthCheck := metrics.NewHealthCheck(*maxInactivityTimeFlag, *maxFailingTimeFlag)

	klog.V(1).Infof("Cluster Autoscaler %s", version.ClusterAutoscalerVersion)

	debuggingSnapshotter := debuggingsnapshot.NewDebuggingSnapshotter(*debuggingSnapshotEnabled)

	go func() {
		pathRecorderMux := mux.NewPathRecorderMux("cluster-autoscaler")
		defaultMetricsHandler := legacyregistry.Handler().ServeHTTP
		pathRecorderMux.HandleFunc("/metrics", func(w http.ResponseWriter, req *http.Request) {
			defaultMetricsHandler(w, req)
		})
		if *debuggingSnapshotEnabled {
			pathRecorderMux.HandleFunc("/snapshotz", debuggingSnapshotter.ResponseHandler)
		}
		pathRecorderMux.HandleFunc("/health-check", healthCheck.ServeHTTP)
		if *enableProfiling {
			routes.Profiling{}.Install(pathRecorderMux)
		}
		err := http.ListenAndServe(*address, pathRecorderMux)
		klog.Fatalf("Failed to start metrics: %v", err)
	}()

	if !leaderElection.LeaderElect {
		run(healthCheck, debuggingSnapshotter)
	} else {
		id, err := os.Hostname()
		if err != nil {
			klog.Fatalf("Unable to get hostname: %v", err)
		}

		kubeClient := kube_util.CreateKubeClient(createAutoscalingOptions().KubeClientOpts)

		// Validate that the client is ok.
		_, err = kubeClient.CoreV1().Nodes().List(ctx.TODO(), metav1.ListOptions{})
		if err != nil {
			klog.Fatalf("Failed to get nodes from apiserver: %v", err)
		}

		lock, err := resourcelock.New(
			leaderElection.ResourceLock,
			*namespace,
			leaderElection.ResourceName,
			kubeClient.CoreV1(),
			kubeClient.CoordinationV1(),
			resourcelock.ResourceLockConfig{
				Identity:      id,
				EventRecorder: kube_util.CreateEventRecorder(kubeClient, *recordDuplicatedEvents),
			},
		)
		if err != nil {
			klog.Fatalf("Unable to create leader election lock: %v", err)
		}

		leaderelection.RunOrDie(ctx.TODO(), leaderelection.LeaderElectionConfig{
			Lock:            lock,
			LeaseDuration:   leaderElection.LeaseDuration.Duration,
			RenewDeadline:   leaderElection.RenewDeadline.Duration,
			RetryPeriod:     leaderElection.RetryPeriod.Duration,
			ReleaseOnCancel: true,
			Callbacks: leaderelection.LeaderCallbacks{
				OnStartedLeading: func(_ ctx.Context) {
					// Since we are committing a suicide after losing
					// mastership, we can safely ignore the argument.
					run(healthCheck, debuggingSnapshotter)
				},
				OnStoppedLeading: func() {
					klog.Fatalf("lost master")
				},
			},
		})
	}
}

func defaultLeaderElectionConfiguration() componentbaseconfig.LeaderElectionConfiguration {
	return componentbaseconfig.LeaderElectionConfiguration{
		LeaderElect:   false,
		LeaseDuration: metav1.Duration{Duration: defaultLeaseDuration},
		RenewDeadline: metav1.Duration{Duration: defaultRenewDeadline},
		RetryPeriod:   metav1.Duration{Duration: defaultRetryPeriod},
		ResourceLock:  resourcelock.LeasesResourceLock,
		ResourceName:  *resourceName,
	}
}

const (
	defaultLeaseDuration = 15 * time.Second
	defaultRenewDeadline = 10 * time.Second
	defaultRetryPeriod   = 2 * time.Second
)

func parseMinMaxFlag(flag string) (int64, int64, error) {
	tokens := strings.SplitN(flag, ":", 2)
	if len(tokens) != 2 {
		return 0, 0, fmt.Errorf("wrong nodes configuration: %s", flag)
	}

	min, err := strconv.ParseInt(tokens[0], 10, 64)
	if err != nil {
		return 0, 0, fmt.Errorf("failed to set min size: %s, expected integer, err: %v", tokens[0], err)
	}

	max, err := strconv.ParseInt(tokens[1], 10, 64)
	if err != nil {
		return 0, 0, fmt.Errorf("failed to set max size: %s, expected integer, err: %v", tokens[1], err)
	}

	err = validateMinMaxFlag(min, max)
	if err != nil {
		return 0, 0, err
	}

	return min, max, nil
}

func validateMinMaxFlag(min, max int64) error {
	if min < 0 {
		return fmt.Errorf("min size must be greater or equal to  0")
	}
	if max < min {
		return fmt.Errorf("max size must be greater or equal to min size")
	}
	return nil
}

func minMaxFlagString(min, max int64) string {
	return fmt.Sprintf("%v:%v", min, max)
}

func parseMultipleGpuLimits(flags MultiStringFlag) ([]config.GpuLimits, error) {
	parsedFlags := make([]config.GpuLimits, 0, len(flags))
	for _, flag := range flags {
		parsedFlag, err := parseSingleGpuLimit(flag)
		if err != nil {
			return nil, err
		}
		parsedFlags = append(parsedFlags, parsedFlag)
	}
	return parsedFlags, nil
}

func parseSingleGpuLimit(limits string) (config.GpuLimits, error) {
	parts := strings.Split(limits, ":")
	if len(parts) != 3 {
		return config.GpuLimits{}, fmt.Errorf("incorrect gpu limit specification: %v", limits)
	}
	gpuType := parts[0]
	minVal, err := strconv.ParseInt(parts[1], 10, 64)
	if err != nil {
		return config.GpuLimits{}, fmt.Errorf("incorrect gpu limit - min is not integer: %v", limits)
	}
	maxVal, err := strconv.ParseInt(parts[2], 10, 64)
	if err != nil {
		return config.GpuLimits{}, fmt.Errorf("incorrect gpu limit - max is not integer: %v", limits)
	}
	if minVal < 0 {
		return config.GpuLimits{}, fmt.Errorf("incorrect gpu limit - min is less than 0; %v", limits)
	}
	if maxVal < 0 {
		return config.GpuLimits{}, fmt.Errorf("incorrect gpu limit - max is less than 0; %v", limits)
	}
	if minVal > maxVal {
		return config.GpuLimits{}, fmt.Errorf("incorrect gpu limit - min is greater than max; %v", limits)
	}
	parsedGpuLimits := config.GpuLimits{
		GpuType: gpuType,
		Min:     minVal,
		Max:     maxVal,
	}
	return parsedGpuLimits, nil
}<|MERGE_RESOLUTION|>--- conflicted
+++ resolved
@@ -264,17 +264,12 @@
 			"--max-graceful-termination-sec flag should not be set when this flag is set. Not setting this flag will use unordered evictor by default."+
 			"Priority evictor reuses the concepts of drain logic in kubelet(https://github.com/kubernetes/enhancements/tree/master/keps/sig-node/2712-pod-priority-based-graceful-node-shutdown#migration-from-the-node-graceful-shutdown-feature)."+
 			"Eg. flag usage:  '10000:20,1000:100,0:60'")
-<<<<<<< HEAD
 	provisioningRequestsEnabled               = flag.Bool("enable-provisioning-requests", false, "Whether the clusterautoscaler will be handling the ProvisioningRequest CRs.")
 	frequentLoopsEnabled                      = flag.Bool("frequent-loops-enabled", false, "Whether clusterautoscaler triggers new iterations more frequently when it's needed")
+	asyncNodeGroupsEnabled      = flag.Bool("async-node-groups", false, "Whether clusterautoscaler creates and deletes node groups asynchronously. Experimental: requires cloud provider supporting async node group operations, enable at your own risk.")
 	provisioningRequestBatchProcessing 	      = flag.Bool("provisioning-request-batch-processing", false, "Whether the clusterautoscaler will process ProvisioningRequests in batches.")
 	provisioningRequestsPerLoop               = flag.Int("provisioning-requests-per-loop", 10, "Maximum number of ProvisioningRequests to process in a single loop iteration")
 	provisioningrequestBatchProcessingTimebox = flag.Duration("provisioning-request-batch-processing-timebox", 10*time.Second, "Maximum time to process a batch of ProvisioningRequests")
-=======
-	provisioningRequestsEnabled = flag.Bool("enable-provisioning-requests", false, "Whether the clusterautoscaler will be handling the ProvisioningRequest CRs.")
-	frequentLoopsEnabled        = flag.Bool("frequent-loops-enabled", false, "Whether clusterautoscaler triggers new iterations more frequently when it's needed")
-	asyncNodeGroupsEnabled      = flag.Bool("async-node-groups", false, "Whether clusterautoscaler creates and deletes node groups asynchronously. Experimental: requires cloud provider supporting async node group operations, enable at your own risk.")
->>>>>>> 7f2587d6
 )
 
 func isFlagPassed(name string) bool {
@@ -447,19 +442,13 @@
 			MaxAllocatableDifferenceRatio:    *maxAllocatableDifferenceRatio,
 			MaxFreeDifferenceRatio:           *maxFreeDifferenceRatio,
 		},
-<<<<<<< HEAD
 		DynamicNodeDeleteDelayAfterTaintEnabled:   *dynamicNodeDeleteDelayAfterTaintEnabled,
 		BypassedSchedulers:                        scheduler_util.GetBypassedSchedulersMap(*bypassedSchedulers),
 		ProvisioningRequestEnabled:                *provisioningRequestsEnabled,
+		AsyncNodeGroupsEnabled:                  *asyncNodeGroupsEnabled,
 		ProvisioningRequestBatchProcessing:        *provisioningRequestBatchProcessing,
 		ProvisioningRequestsPerLoop:               *provisioningRequestsPerLoop,
 		ProvisioningRequestBatchProcessingTimebox: *provisioningrequestBatchProcessingTimebox,
-=======
-		DynamicNodeDeleteDelayAfterTaintEnabled: *dynamicNodeDeleteDelayAfterTaintEnabled,
-		BypassedSchedulers:                      scheduler_util.GetBypassedSchedulersMap(*bypassedSchedulers),
-		ProvisioningRequestEnabled:              *provisioningRequestsEnabled,
-		AsyncNodeGroupsEnabled:                  *asyncNodeGroupsEnabled,
->>>>>>> 7f2587d6
 	}
 }
 
