/*
Copyright 2018 The Kubernetes Authors.

Licensed under the Apache License, Version 2.0 (the "License");
you may not use this file except in compliance with the License.
You may obtain a copy of the License at

    http://www.apache.org/licenses/LICENSE-2.0

Unless required by applicable law or agreed to in writing, software
distributed under the License is distributed on an "AS IS" BASIS,
WITHOUT WARRANTIES OR CONDITIONS OF ANY KIND, either express or implied.
See the License for the specific language governing permissions and
limitations under the License.
*/

package config

import (
	"time"

	gce_localssdsize "k8s.io/autoscaler/cluster-autoscaler/cloudprovider/gce/localssdsize"
	kubelet_config "k8s.io/kubernetes/pkg/kubelet/apis/config"
	scheduler_config "k8s.io/kubernetes/pkg/scheduler/apis/config"
)

// GpuLimits define lower and upper bound on GPU instances of given type in cluster
type GpuLimits struct {
	// Type of the GPU (e.g. nvidia-tesla-k80)
	GpuType string
	// Lower bound on number of GPUs of given type in cluster
	Min int64
	// Upper bound on number of GPUs of given type in cluster
	Max int64
}

// NodeGroupAutoscalingOptions contain various options to customize how autoscaling of
// a given NodeGroup works. Different options can be used for each NodeGroup.
type NodeGroupAutoscalingOptions struct {
	// ScaleDownUtilizationThreshold sets threshold for nodes to be considered for scale down if cpu or memory utilization is over threshold.
	// Well-utilized nodes are not touched.
	ScaleDownUtilizationThreshold float64
	// ScaleDownGpuUtilizationThreshold sets threshold for gpu nodes to be considered for scale down if gpu utilization is over threshold.
	// Well-utilized nodes are not touched.
	ScaleDownGpuUtilizationThreshold float64
	// ScaleDownUnneededTime sets the duration CA expects a node to be unneeded/eligible for removal
	// before scaling down the node.
	ScaleDownUnneededTime time.Duration
	// ScaleDownUnreadyTime represents how long an unready node should be unneeded before it is eligible for scale down
	ScaleDownUnreadyTime time.Duration
	// Maximum time CA waits for node to be provisioned
	MaxNodeProvisionTime time.Duration
	// ZeroOrMaxNodeScaling means that a node group should be scaled up to maximum size or down to zero nodes all at once instead of one-by-one.
	ZeroOrMaxNodeScaling bool
	// IgnoreDaemonSetsUtilization sets if daemonsets utilization should be considered during node scale-down
	IgnoreDaemonSetsUtilization bool
}

// GCEOptions contain autoscaling options specific to GCE cloud provider.
type GCEOptions struct {
	// ConcurrentRefreshes is the maximum number of concurrently refreshed instance groups or instance templates or zones with mig instances
	ConcurrentRefreshes int
	// MigInstancesMinRefreshWaitTime is the minimum time which needs to pass before GCE MIG instances from a given MIG can be refreshed.
	MigInstancesMinRefreshWaitTime time.Duration
	// DomainUrl is the GCE url used to make calls to GCE API.
	DomainUrl string
	// LocalSSDDiskSizeProvider provides local ssd disk size based on machine type
	LocalSSDDiskSizeProvider gce_localssdsize.LocalSSDSizeProvider
	// BulkMigInstancesListingEnabled means that cluster instances should be listed in bulk instead of per mig.
	// Instances of migs having instances in creating or deleting state are re-fetched using igm.ListInstances. Inconsistencies are handled by re-fetching using igm.ListInstances
	BulkMigInstancesListingEnabled bool
}

const (
	// DefaultMaxAllocatableDifferenceRatio describes how Node.Status.Allocatable can differ between groups in the same NodeGroupSet
	DefaultMaxAllocatableDifferenceRatio = 0.05
	// DefaultMaxFreeDifferenceRatio describes how free resources (allocatable - daemon and system pods)
	DefaultMaxFreeDifferenceRatio = 0.05
	// DefaultMaxCapacityMemoryDifferenceRatio describes how Node.Status.Capacity.Memory
	DefaultMaxCapacityMemoryDifferenceRatio = 0.015
)

// NodeGroupDifferenceRatios contains various ratios used to determine if two NodeGroups are similar and makes scaling decisions
type NodeGroupDifferenceRatios struct {
	// MaxAllocatableDifferenceRatio describes how Node.Status.Allocatable can differ between groups in the same NodeGroupSet
	MaxAllocatableDifferenceRatio float64
	// MaxFreeDifferenceRatio describes how free resources (allocatable - daemon and system pods) can differ between groups in the same NodeGroupSet
	MaxFreeDifferenceRatio float64
	// MaxCapacityMemoryDifferenceRatio describes how Node.Status.Capacity.Memory can differ between groups in the same NodeGroupSetAutoscalingOptions
	MaxCapacityMemoryDifferenceRatio float64
}

// NewDefaultNodeGroupDifferenceRatios returns default NodeGroupDifferenceRatios values
func NewDefaultNodeGroupDifferenceRatios() NodeGroupDifferenceRatios {
	return NodeGroupDifferenceRatios{
		MaxAllocatableDifferenceRatio:    DefaultMaxAllocatableDifferenceRatio,
		MaxFreeDifferenceRatio:           DefaultMaxFreeDifferenceRatio,
		MaxCapacityMemoryDifferenceRatio: DefaultMaxCapacityMemoryDifferenceRatio,
	}
}

// AutoscalingOptions contain various options to customize how autoscaling works
type AutoscalingOptions struct {
	// NodeGroupDefaults are default values for per NodeGroup options.
	// They will be used any time a specific value is not provided for a given NodeGroup.
	NodeGroupDefaults NodeGroupAutoscalingOptions
	// MaxEmptyBulkDelete is a number of empty nodes that can be removed at the same time.
	MaxEmptyBulkDelete int
	// MaxNodesTotal sets the maximum number of nodes in the whole cluster
	MaxNodesTotal int
	// MaxCoresTotal sets the maximum number of cores in the whole cluster
	MaxCoresTotal int64
	// MinCoresTotal sets the minimum number of cores in the whole cluster
	MinCoresTotal int64
	// MaxMemoryTotal sets the maximum memory (in bytes) in the whole cluster
	MaxMemoryTotal int64
	// MinMemoryTotal sets the maximum memory (in bytes) in the whole cluster
	MinMemoryTotal int64
	// GpuTotal is a list of strings with configuration of min/max limits for different GPUs.
	GpuTotal []GpuLimits
	// NodeGroupAutoDiscovery represents one or more definition(s) of node group auto-discovery
	NodeGroupAutoDiscovery []string
	// EstimatorName is the estimator used to estimate the number of needed nodes in scale up.
	EstimatorName string
	// ExpanderNames sets the chain of node group expanders to be used in scale up
	ExpanderNames string
	// GRPCExpanderCert is the location of the cert passed to the gRPC server for TLS when using the gRPC expander
	GRPCExpanderCert string
	// GRPCExpanderURL is the url of the gRPC server when using the gRPC expander
	GRPCExpanderURL string
	// IgnoreMirrorPodsUtilization is whether CA will ignore Mirror pods when calculating resource utilization for scaling down
	IgnoreMirrorPodsUtilization bool
	// MaxGracefulTerminationSec is maximum number of seconds scale down waits for pods to terminate before
	// removing the node from cloud provider.
	// DrainPriorityConfig takes higher precedence and MaxGracefulTerminationSec will not be applicable when the DrainPriorityConfig is set.
	MaxGracefulTerminationSec int
	// DrainPriorityConfig is a list of ShutdownGracePeriodByPodPriority.
	// This field is optional and could be nil.
	// DrainPriorityConfig takes higher precedence and MaxGracefulTerminationSec will not be applicable when the DrainPriorityConfig is set.
	DrainPriorityConfig []kubelet_config.ShutdownGracePeriodByPodPriority
	// MaxTotalUnreadyPercentage is the maximum percentage of unready nodes after which CA halts operations
	MaxTotalUnreadyPercentage float64
	// OkTotalUnreadyCount is the number of allowed unready nodes, irrespective of max-total-unready-percentage
	OkTotalUnreadyCount int
	// ScaleUpFromZero defines if CA should scale up when there 0 ready nodes.
	ScaleUpFromZero bool
	// ParallelScaleUp defines whether CA can scale up node groups in parallel.
	ParallelScaleUp bool
	// CloudConfig is the path to the cloud provider configuration file. Empty string for no configuration file.
	CloudConfig string
	// CloudProviderName sets the type of the cloud provider CA is about to run in. Allowed values: gce, aws
	CloudProviderName string
	// NodeGroups is the list of node groups a.k.a autoscaling targets
	NodeGroups []string
	// EnforceNodeGroupMinSize is used to allow CA to scale up the node group to the configured min size if needed.
	EnforceNodeGroupMinSize bool
	// ScaleDownEnabled is used to allow CA to scale down the cluster
	ScaleDownEnabled bool
	// ScaleDownUnreadyEnabled is used to allow CA to scale down unready nodes of the cluster
	ScaleDownUnreadyEnabled bool
	// ScaleDownDelayAfterAdd sets the duration from the last scale up to the time when CA starts to check scale down options
	ScaleDownDelayAfterAdd time.Duration
	// ScaleDownDelayAfterDelete sets the duration between scale down attempts if scale down removes one or more nodes
	ScaleDownDelayAfterDelete time.Duration
	// ScaleDownDelayAfterFailure sets the duration before the next scale down attempt if scale down results in an error
	ScaleDownDelayAfterFailure time.Duration
	// ScaleDownDelayTypeLocal sets if the --scale-down-delay-after-* flags should be applied locally per nodegroup
	// or globally across all nodegroups
	ScaleDownDelayTypeLocal bool
	// ScaleDownNonEmptyCandidatesCount is the maximum number of non empty nodes
	// considered at once as candidates for scale down.
	ScaleDownNonEmptyCandidatesCount int
	// ScaleDownCandidatesPoolRatio is a ratio of nodes that are considered
	// as additional non empty candidates for scale down when some candidates from
	// previous iteration are no longer valid.
	ScaleDownCandidatesPoolRatio float64
	// ScaleDownCandidatesPoolMinCount is the minimum number of nodes that are
	// considered as additional non empty candidates for scale down when some
	// candidates from previous iteration are no longer valid.
	// The formula to calculate additional candidates number is following:
	// max(#nodes * ScaleDownCandidatesPoolRatio, ScaleDownCandidatesPoolMinCount)
	ScaleDownCandidatesPoolMinCount int
	// ScaleDownSimulationTimeout defines the maximum time that can be
	// spent on scale down simulation.
	ScaleDownSimulationTimeout time.Duration
	// SchedulerConfig allows changing configuration of in-tree
	// scheduler plugins acting on PreFilter and Filter extension points
	SchedulerConfig *scheduler_config.KubeSchedulerConfiguration
	// NodeDeletionDelayTimeout is maximum time CA waits for removing delay-deletion.cluster-autoscaler.kubernetes.io/ annotations before deleting the node.
	NodeDeletionDelayTimeout time.Duration
	// WriteStatusConfigMap tells if the status information should be written to a ConfigMap
	WriteStatusConfigMap bool
	// StaticConfigMapName
	StatusConfigMapName string
	// BalanceSimilarNodeGroups enables logic that identifies node groups with similar machines and tries to balance node count between them.
	BalanceSimilarNodeGroups bool
	// ConfigNamespace is the namespace cluster-autoscaler is running in and all related configmaps live in
	ConfigNamespace string
	// ClusterName if available
	ClusterName string
	// NodeAutoprovisioningEnabled tells whether the node auto-provisioning is enabled for this cluster.
	NodeAutoprovisioningEnabled bool
	// MaxAutoprovisionedNodeGroupCount is the maximum number of autoprovisioned groups in the cluster.
	MaxAutoprovisionedNodeGroupCount int
	// UnremovableNodeRecheckTimeout is the timeout before we check again a node that couldn't be removed before
	UnremovableNodeRecheckTimeout time.Duration
	// Pods with priority below cutoff are expendable. They can be killed without any consideration during scale down and they don't cause scale-up.
	// Pods with null priority (PodPriority disabled) are non-expendable.
	ExpendablePodsPriorityCutoff int
	// Regional tells whether the cluster is regional.
	Regional bool
	// Pods newer than this will not be considered as unschedulable for scale-up.
	NewPodScaleUpDelay time.Duration
	// MaxBulkSoftTaint sets the maximum number of nodes that can be (un)tainted PreferNoSchedule during single scaling down run.
	// Value of 0 turns turn off such tainting.
	MaxBulkSoftTaintCount int
	// MaxBulkSoftTaintTime sets the maximum duration of single run of PreferNoSchedule tainting.
	MaxBulkSoftTaintTime time.Duration
	// MaxPodEvictionTime sets the maximum time CA tries to evict a pod before giving up.
	MaxPodEvictionTime time.Duration
	// StartupTaints is a list of taints CA considers to reflect transient node
	// status that should be removed when creating a node template for scheduling.
	// startup taints are expected to appear during node startup.
	StartupTaints []string
	// StatusTaints is a list of taints CA considers to reflect transient node
	// status that should be removed when creating a node template for scheduling.
	// The status taints are expected to appear during node lifetime, after startup.
	StatusTaints []string
	// BalancingExtraIgnoredLabels is a list of labels to additionally ignore when comparing if two node groups are similar.
	// Labels in BasicIgnoredLabels and the cloud provider-specific ignored labels are always ignored.
	BalancingExtraIgnoredLabels []string
	// BalancingLabels is a list of labels to use when comparing if two node groups are similar.
	// If this is set, only labels are used to compare node groups. It is mutually exclusive with BalancingExtraIgnoredLabels.
	BalancingLabels []string
	// AWSUseStaticInstanceList tells if AWS cloud provider use static instance type list or dynamically fetch from remote APIs.
	AWSUseStaticInstanceList bool
	// GCEOptions contain autoscaling options specific to GCE cloud provider.
	GCEOptions GCEOptions
	// KubeClientOpts specify options for kube client
	KubeClientOpts KubeClientOptions
	// ClusterAPICloudConfigAuthoritative tells the Cluster API provider to treat the CloudConfig option as authoritative and
	// not use KubeConfigPath as a fallback when it is not provided.
	ClusterAPICloudConfigAuthoritative bool
	// Enable or disable cordon nodes functionality before terminating the node during downscale process
	CordonNodeBeforeTerminate bool
	// DaemonSetEvictionForEmptyNodes is whether CA will gracefully terminate DaemonSet pods from empty nodes.
	DaemonSetEvictionForEmptyNodes bool
	// DaemonSetEvictionForOccupiedNodes is whether CA will gracefully terminate DaemonSet pods from non-empty nodes.
	DaemonSetEvictionForOccupiedNodes bool
	// User agent to use for HTTP calls.
	UserAgent string
	// InitialNodeGroupBackoffDuration is the duration of first backoff after a new node failed to start
	InitialNodeGroupBackoffDuration time.Duration
	// MaxNodeGroupBackoffDuration is the maximum backoff duration for a NodeGroup after new nodes failed to start.
	MaxNodeGroupBackoffDuration time.Duration
	// NodeGroupBackoffResetTimeout is the time after last failed scale-up when the backoff duration is reset.
	NodeGroupBackoffResetTimeout time.Duration
	// MaxScaleDownParallelism is the maximum number of nodes (both empty and needing drain) that can be deleted in parallel.
	MaxScaleDownParallelism int
	// MaxDrainParallelism is the maximum number of nodes needing drain, that can be drained and deleted in parallel.
	MaxDrainParallelism int
	// RecordDuplicatedEvents controls whether events should be duplicated within a 5 minute window.
	RecordDuplicatedEvents bool
	// MaxNodesPerScaleUp controls how many nodes can be added in a single scale-up.
	// Note that this is strictly a performance optimization aimed at limiting binpacking time, not a tool to rate-limit
	// scale-up. There is nothing stopping CA from adding MaxNodesPerScaleUp every loop.
	MaxNodesPerScaleUp int
	// MaxNodeGroupBinpackingDuration is a maximum time that can be spent binpacking a single NodeGroup. If the threshold
	// is exceeded binpacking will be cut short and a partial scale-up will be performed.
	MaxNodeGroupBinpackingDuration time.Duration
	// MaxBinpackingTime is the maximum time spend on binpacking for a single scale-up.
	// If binpacking is limited by this, scale-up will continue with the already calculated scale-up options.
	MaxBinpackingTime time.Duration
	// NodeDeletionBatcherInterval is a time for how long CA ScaleDown gather nodes to delete them in batch.
	NodeDeletionBatcherInterval time.Duration
	// SkipNodesWithSystemPods tells if nodes with pods from kube-system should be deleted (except for DaemonSet or mirror pods)
	SkipNodesWithSystemPods bool
	// SkipNodesWithLocalStorage tells if nodes with pods with local storage, e.g. EmptyDir or HostPath, should be deleted
	SkipNodesWithLocalStorage bool
	// SkipNodesWithCustomControllerPods tells if nodes with custom-controller owned pods should be skipped from deletion (skip if 'true')
	SkipNodesWithCustomControllerPods bool
	// MinReplicaCount controls the minimum number of replicas that a replica set or replication controller should have
	// to allow their pods deletion in scale down
	MinReplicaCount int
	// NodeDeleteDelayAfterTaint is the duration to wait before deleting a node after tainting it
	NodeDeleteDelayAfterTaint time.Duration
	// ParallelDrain is whether CA can drain nodes in parallel.
	ParallelDrain bool
	// NodeGroupSetRatio is a collection of ratios used by CA used to make scaling decisions.
	NodeGroupSetRatios NodeGroupDifferenceRatios
	// dynamicNodeDeleteDelayAfterTaintEnabled is used to enable/disable dynamic adjustment of NodeDeleteDelayAfterTaint
	// based on the latency between the CA and the api-server
	DynamicNodeDeleteDelayAfterTaintEnabled bool
	// BypassedSchedulers are used to specify which schedulers to bypass their processing
	BypassedSchedulers map[string]bool
	// ProvisioningRequestEnabled tells if CA processes ProvisioningRequest.
	ProvisioningRequestEnabled bool
<<<<<<< HEAD
	// provisioningRequestBatchProcessing tells if CA processes ProvisioningRequests in batch.
	ProvisioningRequestBatchProcessing bool
	// ProvisioningRequestsPerLoop is the maximum number of ProvisioningRequests CA processes in a single loop.
	ProvisioningRequestsPerLoop int
	// provisioningrequestBatchProcessingTimebox is the maximum time CA spends processing ProvisioningRequests in a single loop.
	ProvisioningRequestBatchProcessingTimebox time.Duration
=======
	// AsyncNodeGroupsEnabled tells if CA creates/deletes node groups asynchronously.
	AsyncNodeGroupsEnabled bool
>>>>>>> 7f2587d6
}

// KubeClientOptions specify options for kube client
type KubeClientOptions struct {
	// Master specifies master location.
	Master string
	// Path to kube configuration if available
	KubeConfigPath string
	// APIContentType specifies type of requests sent to APIServer.
	APIContentType string
	// Burst setting for kubernetes client
	KubeClientBurst int
	// QPS setting for kubernetes client
	KubeClientQPS float32
}<|MERGE_RESOLUTION|>--- conflicted
+++ resolved
@@ -295,17 +295,14 @@
 	BypassedSchedulers map[string]bool
 	// ProvisioningRequestEnabled tells if CA processes ProvisioningRequest.
 	ProvisioningRequestEnabled bool
-<<<<<<< HEAD
+	// AsyncNodeGroupsEnabled tells if CA creates/deletes node groups asynchronously.
+	AsyncNodeGroupsEnabled bool
 	// provisioningRequestBatchProcessing tells if CA processes ProvisioningRequests in batch.
 	ProvisioningRequestBatchProcessing bool
 	// ProvisioningRequestsPerLoop is the maximum number of ProvisioningRequests CA processes in a single loop.
 	ProvisioningRequestsPerLoop int
 	// provisioningrequestBatchProcessingTimebox is the maximum time CA spends processing ProvisioningRequests in a single loop.
 	ProvisioningRequestBatchProcessingTimebox time.Duration
-=======
-	// AsyncNodeGroupsEnabled tells if CA creates/deletes node groups asynchronously.
-	AsyncNodeGroupsEnabled bool
->>>>>>> 7f2587d6
 }
 
 // KubeClientOptions specify options for kube client
